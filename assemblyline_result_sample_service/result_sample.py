import json
import os
import random
import tempfile

from assemblyline.common import forge
from assemblyline.common.dict_utils import flatten
from assemblyline.common.hexdump import hexdump
from assemblyline_v4_service.common.base import ServiceBase
from assemblyline_v4_service.common.result import Result, ResultSection, BODY_FORMAT, Heuristic

# DO NOT IMPORT IN YOUR SERVICE. These are just for creating randomized results.
from assemblyline.odm.randomizer import get_random_phrase, get_random_ip, get_random_host, get_random_tags
# DO NOT LIST BODY FORMATS LIKE THIS. This is again for the data randomizer.
FORMAT_LIST = [BODY_FORMAT.TEXT, BODY_FORMAT.MEMORY_DUMP]

cl_engine = forge.get_classification()


class ResultSample(ServiceBase):
    def __init__(self, config=None):
        super(ResultSample, self).__init__(config)

    def start(self):
        # ==================================================================
        # On Startup actions:
        #   Your service might have to do some warming up on startup to make things faster

        self.log.info(f"start() from {self.service_attributes.name} service called")

    def execute(self, request):
        # ==================================================================
        # Execute a request:
        #   Every time your service receives a new file to scan, the execute function is called
        #   This is where you should execute your processing code.
        #   For the purpose of this example, we will only generate results ...

        # You should run your code here...

        # ==================================================================
        # Check if we're scanning an embedded file
        #   This service always drop 3 embedded file which two generates random results and the other empty results
        #   We're making a check to see if we're scanning the embedded file.
        #   In a normal service this is not something you would do at all but since we are using this
        #   service in our unit test to test all features of our report generator, we have to do this
        if request.sha256 not in ['d729ecfb2cf40bc4af8038dac609a57f57dbe6515d35357af973677d5e66417a',
                                  '5ce5ae8ef56a54af2c44415800a81ecffd49a33ae8895dfe38fc1075d3f619ec',
                                  'cc1d2f838445db7aec431df9ee8a871f40e7aa5e064fc056633ef8c60fab7b06']:
            # Main file results...

            # ==================================================================
            # Write the results:
            #   First, create a result object where all the result sections will be saved to
            result = Result()

            # ==================================================================
            # Standard text section: BODY_FORMAT.TEXT - DEFAULT
            #   Text sections basically just dumps the text to the screen...
            #     All sections scores will be SUMed in the service result
            #     The Result classification will be the highest classification found in the sections
            text_section = ResultSection('Example of a default section')
            # You can add lines to your section one at a time
            #   Here we will generate a random line
            text_section.add_line(get_random_phrase())
            # Or your can add them from a list
            #   Here we will generate random amount of random lines
            text_section.add_lines([get_random_phrase() for _ in range(random.randint(1, 5))])
            # If the section needs to affect the score of the file you need to set a heuristics
            #   Here we will pick one at random
            #     In addition to add a heuristic, we will associated a signature with the heuristic,
            #     we're doing this by adding the signature name to the heuristic. (Here we generating a random name)
            text_section.set_heuristic(3, signature="sig_one")
            # You can attach attack ids to heuristics after they where defined
            text_section.heuristic.add_attack_id("T1066")
            # Same thing for the signatures, they can be added to heuristic after the fact and you can even say how
            #   many time the signature fired by setting its frequency. If you call add_signature_id twice with the
            #   same signature, this will effectively increase the frequency of the signature.
            text_section.heuristic.add_signature_id("sig_two", score=20, frequency=2)
            text_section.heuristic.add_signature_id("sig_two", score=20, frequency=3)
            text_section.heuristic.add_signature_id("sig_three")
            text_section.heuristic.add_signature_id("sig_three")
            text_section.heuristic.add_signature_id("sig_four", score=0)
            # The heuristic for text_section should have the following properties
            #   1. 1 attack ID: T1066
            #   2. 4 signatures: sig_one, sig_two, sig_three and sig_four
            #   3. Signature frequencies are cumulative therefor they will be as follow:
            #      - sig_one = 1
            #      - sig_two = 5
            #      - sig_three = 2
            #      - sig_four = 1
            #   4. The score used by each heuristic is driven by the following rules: signature_score_map is higher
            #      priority, then score value for the add_signature_id is in second place and finally the default
            #      heuristic score is use. Therefor the score used to calculate the total score for the text_section is
            #      as follow:
            #      - sig_one: 10    -> heuristic default score
            #      - sig_two: 20    -> score provided by the function add_signature_id
            #      - sig_three: 30  -> score provided by the heuristic map
            #      - sig_four: 40   -> score provided by the heuristic map because it's higher priority than the
            #                          function score
            #    5. Total section score is then: 1x10 + 5x20 + 2x30 + 1x40 = 210
            # Make sure you add your section to the result
            result.add_section(text_section)

            # ==================================================================
            # Color map Section: BODY_FORMAT.GRAPH_DATA
            #     Creates a color map bar using a minimum and maximum domain
            #     e.g. We are using this section to display the entropy distribution in some services
            cmap_min = 0
            cmap_max = 20
            color_map_data = {
                'type': 'colormap',
                'data': {
                    'domain': [cmap_min, cmap_max],
                    'values': [random.random() * cmap_max for _ in range(50)]
                }
            }
            # The classification of a section can be set to any valid classification for your system
            section_color_map = ResultSection("Example of colormap result section", body_format=BODY_FORMAT.GRAPH_DATA,
                                              body=json.dumps(color_map_data), classification=cl_engine.RESTRICTED)
            result.add_section(section_color_map)

            # ==================================================================
            # URL section: BODY_FORMAT.URL
            #   Generate a list of clickable urls using a json encoded format
            #     As you can see here, the body of the section can be set directly instead of line by line
            random_host = get_random_host()
            url_section = ResultSection('Example of a simple url section', body_format=BODY_FORMAT.URL,
                                        body=json.dumps({"name": "Random url!", "url": f"https://{random_host}/"}))

            # Since urls are very important features we can tag those features in the system so they are easy to find
            #   Tags are defined by a type and a value
            url_section.add_tag("network.static.domain", random_host)

            # You may also want to provide a list of url!
            #   Also, No need to provide a name, the url link will be displayed
            host1 = get_random_host()
            host2 = get_random_host()
            ip1 = get_random_ip()
            ip2 = get_random_ip()
            ip3 = get_random_ip()
            urls = [
                {"url": f"https://{host1}/"},
                {"url": f"https://{host2}/"},
                {"url": f"https://{ip1}/"},
                {"url": f"https://{ip2}/"},
                {"url": f"https://{ip3}/"}]

            # A heuristic can fire more then once without being associated to a signature
            url_heuristic = Heuristic(4, frequency=len(urls))

            url_sub_section = ResultSection('Example of a url section with multiple links',
                                            body=json.dumps(urls), body_format=BODY_FORMAT.URL,
                                            heuristic=url_heuristic)
            url_sub_section.add_tag("network.static.ip", ip1)
            url_sub_section.add_tag("network.static.ip", ip2)
            url_sub_section.add_tag("network.static.ip", ip3)
            url_sub_section.add_tag("network.static.domain", host1)
            url_sub_section.add_tag("network.dynamic.domain", host2)
            # Since url_sub_section is a sub-section of url_section
            # we will add it as a sub-section of url_section not to the main result itself
            url_section.add_subsection(url_sub_section)
            result.add_section(url_section)

            # ==================================================================
            # Memory dump section: BODY_FORMAT.MEMORY_DUMP
            #     Dump whatever string content you have into a <pre/> html tag so you can do your own formatting
            data = hexdump(b"This is some random text that we will format as an hexdump and you'll see "
                           b"that the hexdump formatting will be preserved by the memory dump section!")
            memdump_section = ResultSection('Example of a memory dump section', body_format=BODY_FORMAT.MEMORY_DUMP,
                                            body=data)
            memdump_section.set_heuristic(random.randint(1, 4))
            result.add_section(memdump_section)

            # ==================================================================
            # KEY_VALUE section:
            #     This section allows the service writer to list a bunch of key/value pairs to be displayed in the UI
            #     while also providing easy to parse data for auto mated tools.
            #     NB: You should definitely use this over a JSON body type since this one will be displayed correctly
            #         in the UI for the user
            #     The body argument must be a json dumps of a dictionary (only str, int, and booleans are allowed)
            kv_body = {
                "a_str": "Some string",
                "a_bool": False,
                "an_int": 102,
            }
            kv_section = ResultSection('Example of a KEY_VALUE section', body_format=BODY_FORMAT.KEY_VALUE,
                                       body=json.dumps(kv_body))
            result.add_section(kv_section)

            # ==================================================================
            # JSON section:
            #     Re-use the JSON editor we use for administration (https://github.com/josdejong/jsoneditor)
            #     to display a tree view of JSON results.
            #     NB: Use this sparingly! As a service developer you should do your best to include important
            #     results as their own result sections.
            #     The body argument must be a json dump of a python dictionary
            json_body = {
                "a_str": "Some string",
                "a_list": ["a", "b", "c"],
                "a_bool": False,
                "an_int": 102,
                "a_dict": {
                    "list_of_dict": [
                        {"d1_key": "val", "d1_key2": "val2"},
                        {"d2_key": "val", "d2_key2": "val2"}
                    ],
                    "bool": True
                }
            }
            json_section = ResultSection('Example of a JSON section', body_format=BODY_FORMAT.JSON,
                                         body=json.dumps(json_body))
            result.add_section(json_section)

            # ==================================================================
<<<<<<< HEAD
            # NESTED_CARDS section:
            #     This section allows the service writer to list a bunch of dictionary objects that have nested lists
            #     of dictionaries to be displayed in the UI. Each dictionary object represents a process, and therefore
            #     each dictionary must have be of the following format:
            #     {
            #       "process_pid": str,
            #       "process_name": str,
            #       "command_line": str,
            #       "children": [] NB: This list either is empty or contains more dictionaries that have the same
            #                          structure
            #     }
            nc_body = [
                {
                    "process_pid": 123,
                    "process_name": "evil.exe",
                    "command_line": "C:\\evil.exe",
                    "children": [
                        {
                            "process_pid": 321,
                            "process_name": "takeovercomputer.exe",
                            "command_line": "C:\\Temp\\takeovercomputer.exe -f do_bad_stuff",
                            "children": [
                                {
                                    "process_pid": 456,
                                    "process_name": "evenworsethanbefore.exe",
                                    "command_line": "C:\\Temp\\evenworsethanbefore.exe -f change_reg_key_cuz_im_bad",
                                    "children": []
                                },
                                {
                                    "process_pid": 234,
                                    "process_name": "badfile.exe",
                                    "command_line": "C:\\badfile.exe -k nothing_to_see_here",
                                    "children": []
                                }
                            ]
                        },
                        {
                            "process_pid": 345,
                            "process_name": "benignexe.exe",
                            "command_line": "C:\\benignexe.exe -f \"just kidding, i'm evil\"",
                            "children": []
                        }
                    ]
                },
                {
                    "process_pid": 987,
                    "process_name": "runzeroday.exe",
                    "command_line": "C:\\runzeroday.exe -f insert_bad_spelling",
                    "children": []
                }
            ]
            nc_section = ResultSection('Example of a NESTED_CARDS section',
                                       body_format=BODY_FORMAT.NESTED_CARDS,
                                       body=json.dumps(nc_body))
            result.add_section(nc_section)
=======
            # TABLE section:
            #     This section allows the service writer to have their content displayed in a table format in the UI
            #     The body argument must be a list [] of flat dict {} objects.
            table_body = [
                {
                    "a_str": "Some string1",
                    "extra_column_here": "confirmed",
                    "a_bool": False,
                    "an_int": 101,
                },
                {
                    "a_str": "Some string2",
                    "a_bool": True,
                    "an_int": 102,
                },
                {
                    "a_str": "Some string3",
                    "a_bool": False,
                    "an_int": 103,
                },
                {
                    "a_str": "Some string4",
                    "a_bool": None,
                    "an_int": -1000000000000000000,
                    "extra_column_there": "confirmed"
                },
            ]
            table_section = ResultSection('Example of a TABLE section',
                                       body_format=BODY_FORMAT.TABLE,
                                       body=json.dumps(table_body))
            result.add_section(table_section)
>>>>>>> 82e47fa3

            # ==================================================================
            # Re-Submitting files to the system
            #     Adding extracted files will have them resubmitted to the system for analysis

            # This file will generate random results on the next run
            fd, temp_path = tempfile.mkstemp(dir=self.working_directory)
            with os.fdopen(fd, "wb") as myfile:
                myfile.write(data.encode())
            request.add_extracted(temp_path, "file.txt", "Extracted by some magic!")

            # Embedded files can also have their own classification!
            fd, temp_path = tempfile.mkstemp(dir=self.working_directory)
            with os.fdopen(fd, "wb") as myfile:
                myfile.write(b"CLASSIFIED!!!__"+data.encode())
            request.add_extracted(temp_path, "classified.doc", "Classified file ... don't look",
                                  classification=cl_engine.RESTRICTED)

            # This file will generate empty results on the next run
            fd, temp_path = tempfile.mkstemp(dir=self.working_directory)
            with os.fdopen(fd, "wb") as myfile:
                myfile.write(b"EMPTY")
            request.add_extracted(temp_path, "empty.txt", "Extracted empty resulting file")

            # ==================================================================
            # Supplementary files
            #     Adding supplementary files will save them on the datastore for future
            #      reference but wont reprocess those files.
            fd, temp_path = tempfile.mkstemp(dir=self.working_directory)
            with os.fdopen(fd, "w") as myfile:
                myfile.write(json.dumps(urls))
            request.add_supplementary(temp_path, "urls.json", "These are urls as a JSON file")
            # like embedded files, you can add more then one supplementary files
            fd, temp_path = tempfile.mkstemp(dir=self.working_directory)
            with os.fdopen(fd, "w") as myfile:
                myfile.write(json.dumps(json_body))
            request.add_supplementary(temp_path, "json_body.json", "This is the json_body as a JSON file")

            # ==================================================================
            # Wrap-up:
            #     Save your result object back into the request
            request.result = result

        # ==================================================================
        # Empty results file
        elif request.sha256 == 'cc1d2f838445db7aec431df9ee8a871f40e7aa5e064fc056633ef8c60fab7b06':
            # Creating and empty result object
            request.result = Result()

        # ==================================================================
        # Randomized results file
        else:
            # For the randomized  results file, we will completely randomize the results
            #   The content of those results do not matter since we've already showed you
            #   all the different result sections, tagging, heuristics and file upload functions
            embedded_result = Result()

            # random number of sections
            for _ in range(1, 3):
                embedded_result.add_section(self._create_random_section())

            request.result = embedded_result

    def _create_random_section(self):
        # choose a random body format
        body_format = random.choice(FORMAT_LIST)

        # create a section with a random title
        section = ResultSection(get_random_phrase(3, 7), body_format=body_format)

        # choose random amount of lines in the body
        for _ in range(1, 5):
            # generate random line
            section.add_line(get_random_phrase(5, 10))

        # choose random amount of tags
        tags = flatten(get_random_tags())
        for key, val in tags.items():
            for v in val:
                section.add_tag(key, v)

        # set a heuristic a third of the time
        if random.choice([False, False, True]):
            section.set_heuristic(random.randint(1, 4))

        # Create random sub-sections
        if random.choice([False, False, True]):
            section.add_subsection(self._create_random_section())

        return section<|MERGE_RESOLUTION|>--- conflicted
+++ resolved
@@ -212,13 +212,12 @@
             result.add_section(json_section)
 
             # ==================================================================
-<<<<<<< HEAD
             # NESTED_CARDS section:
             #     This section allows the service writer to list a bunch of dictionary objects that have nested lists
             #     of dictionaries to be displayed in the UI. Each dictionary object represents a process, and therefore
             #     each dictionary must have be of the following format:
             #     {
-            #       "process_pid": str,
+            #       "process_pid": int,
             #       "process_name": str,
             #       "command_line": str,
             #       "children": [] NB: This list either is empty or contains more dictionaries that have the same
@@ -268,7 +267,8 @@
                                        body_format=BODY_FORMAT.NESTED_CARDS,
                                        body=json.dumps(nc_body))
             result.add_section(nc_section)
-=======
+            
+            # ==================================================================
             # TABLE section:
             #     This section allows the service writer to have their content displayed in a table format in the UI
             #     The body argument must be a list [] of flat dict {} objects.
@@ -300,7 +300,6 @@
                                        body_format=BODY_FORMAT.TABLE,
                                        body=json.dumps(table_body))
             result.add_section(table_section)
->>>>>>> 82e47fa3
 
             # ==================================================================
             # Re-Submitting files to the system
